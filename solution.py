--- conflicted
+++ resolved
@@ -102,16 +102,6 @@
         real_power = []  # P mismatch buses (all except slack)
         reactive_power = []  # Q mismatch buses (only PQ buses)
         
-<<<<<<< HEAD
-        for bus_name in self.circuit.buses.keys():
-            bus = self.circuit.buses[bus_name]
-            if bus.bus_type != "Slack Bus":
-                real_power.append(bus.real_power)
-
-        for bus_name in self.circuit.buses.keys():
-            bus = self.circuit.buses[bus_name]
-            if bus.bus_type != "Slack Bus" or bus.bus_type != "PV Bus":
-=======
         # for bus_name in self.circuit.buses.keys():
         for bus in self.circuit.buses.values():
             # bus = self.circuit.buses[bus_name]
@@ -122,15 +112,11 @@
         for bus in self.circuit.buses.values():
             # bus = self.circuit.buses[bus_name]
             if bus.bus_type != 'Slack Bus' and bus.bus_type != 'PV Bus':
->>>>>>> 32b3e40e
                 reactive_power.append(bus.reactive_power)
         
         # Combine into a single vector
         y = np.concatenate((np.array(real_power), np.array(reactive_power)))
-<<<<<<< HEAD
-=======
         y = y / s.base_power
->>>>>>> 32b3e40e
         
         return y
 
@@ -183,21 +169,13 @@
                 Q_spec[bus_name] += bus.q_gen / s.base_power
 
         # bus_names = list(self.circuit.buses.keys())
-        Px_values = np.array(list(self.calc_Px().values()))
-        Qx_values = np.array(list(self.calc_Qx().values()))
-        combined = np.concatenate((Px_values, Qx_values))  # Create a 2D array
+        # Px_values = np.array(list(self.calc_Px().values()))
+        # Qx_values = np.array(list(self.calc_Qx().values()))
+        # combined = np.concatenate((Px_values, Qx_values))  # Create a 2D array
         
         # combined = np.concatenate(self.calc_Px(), self.calc_Qx())
 
         # Calculate power mismatches
-<<<<<<< HEAD
-        mismatch = [self.y[i[0]] - combined[i[0]] for i in enumerate(p_buses)]
-
-        # mismatch = []
-        # for i, bus_name in enumerate(bus_names):
-        #     mismatch.append(self.y - Px_values[i] - Qx_values[i])
-                
-=======
         # p_mismatch = [P_spec[bus] - self.P[bus] for bus in p_buses]
         # q_mismatch = [Q_spec[bus] - self.Q[bus] for bus in q_buses]
 
@@ -208,5 +186,4 @@
         # Combine into a single mismatch vector
         mismatch = [self.y[i[0]] - combined[i[0]] for i in enumerate(p_buses)]
         
->>>>>>> 32b3e40e
         return mismatch