--- conflicted
+++ resolved
@@ -15,7 +15,7 @@
         self.geometries = dict()
         self.transformers = dict()
         self.transmission_lines = dict()
-        self.ybus = self.calc_ybus()
+        self.ybus = None
 
     def add_bundle(self, name, num_conductors, spacing, conductor):
         bundle_obj = Bundle(name, num_conductors, spacing, self.conductors[conductor])
@@ -67,9 +67,6 @@
 
         self.ybus = Ybus
 
-<<<<<<< HEAD
-
-=======
 if __name__ == '__main__':
     circuit = Circuit("Test Circuit")
 
@@ -88,5 +85,4 @@
 
     circuit.calc_ybus()
 
-    print(circuit.calc_ybus())
->>>>>>> 296c22f9
+    print(circuit.calc_ybus())