import warnings

class Bus:
    bus_count = 0

    def __init__(self, name: str, base_kv: float):
        self.name = name
        self.base_kv = base_kv
        self.index = Bus.bus_count
        Bus.bus_count += 1
        self.bus_type = 'Slack Bus'
        self.vpu = 1.0
        self.delta = 0.0
        #need a way to store real and reactive power
<<<<<<< HEAD
        self.real_power = float
        self.reactive_power = float

=======
>>>>>>> 32b3e40e

        self.real_power = 0.0
        self.reactive_power = 0.0
        
if __name__ == '__main__':
    bus1 = Bus("Bus 1", 20, "PV Bus")
    bus2 = Bus("Bus 2", 230, "PQ Bus")

    print(f"Bus 1: {bus1.name}, {bus1.base_kv}, {bus1.index}, {bus1.vpu}, {bus1.delta}")
    print(f"Bus 2: {bus2.name}, {bus2.base_kv}, {bus2.index}, {bus2.vpu}, {bus2.delta}")
    print(f"Bus count: {Bus.bus_count}")<|MERGE_RESOLUTION|>--- conflicted
+++ resolved
@@ -1,31 +1,24 @@
-import warnings
-
-class Bus:
-    bus_count = 0
-
-    def __init__(self, name: str, base_kv: float):
-        self.name = name
-        self.base_kv = base_kv
-        self.index = Bus.bus_count
-        Bus.bus_count += 1
-        self.bus_type = 'Slack Bus'
-        self.vpu = 1.0
-        self.delta = 0.0
-        #need a way to store real and reactive power
-<<<<<<< HEAD
-        self.real_power = float
-        self.reactive_power = float
-
-=======
->>>>>>> 32b3e40e
-
-        self.real_power = 0.0
-        self.reactive_power = 0.0
-        
-if __name__ == '__main__':
-    bus1 = Bus("Bus 1", 20, "PV Bus")
-    bus2 = Bus("Bus 2", 230, "PQ Bus")
-
-    print(f"Bus 1: {bus1.name}, {bus1.base_kv}, {bus1.index}, {bus1.vpu}, {bus1.delta}")
-    print(f"Bus 2: {bus2.name}, {bus2.base_kv}, {bus2.index}, {bus2.vpu}, {bus2.delta}")
+import warnings
+
+class Bus:
+    bus_count = 0
+
+    def __init__(self, name: str, base_kv: float):
+        self.name = name
+        self.base_kv = base_kv
+        self.index = Bus.bus_count
+        Bus.bus_count += 1
+        self.bus_type = 'Slack Bus'
+        self.vpu = 1.0
+        self.delta = 0.0
+        #need a way to store real and reactive power
+        self.real_power = 0.0
+        self.reactive_power = 0.0
+        
+if __name__ == '__main__':
+    bus1 = Bus("Bus 1", 20, "PV Bus")
+    bus2 = Bus("Bus 2", 230, "PQ Bus")
+
+    print(f"Bus 1: {bus1.name}, {bus1.base_kv}, {bus1.index}, {bus1.vpu}, {bus1.delta}")
+    print(f"Bus 2: {bus2.name}, {bus2.base_kv}, {bus2.index}, {bus2.vpu}, {bus2.delta}")
     print(f"Bus count: {Bus.bus_count}")